--- conflicted
+++ resolved
@@ -131,14 +131,9 @@
 			      size_type sizeOutput,
 			      size_type sizeOutputDerivative,
 			      std::string name = std::string ()) :
-<<<<<<< HEAD
 	inputSize_ (sizeInput), inputDerivativeSize_ (sizeInputDerivative),
 	outputSize_ (sizeOutput), outputDerivativeSize_ (sizeOutputDerivative),
-	name_ (name)
-=======
-	inputSize_ (inputSize), inputDerivativeSize_ (inputDerivativeSize),
-	outputSize_ (outputSize), name_ (name), context_ ()
->>>>>>> 62eb9d7b
+	name_ (name), context_ ()
       {
       }
 
