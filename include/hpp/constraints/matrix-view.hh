// Copyright (c) 2017, Joseph Mirabel
// Authors: Joseph Mirabel (joseph.mirabel@laas.fr)
//
// This file is part of hpp-constraints.
// hpp-constraints is free software: you can redistribute it
// and/or modify it under the terms of the GNU Lesser General Public
// License as published by the Free Software Foundation, either version
// 3 of the License, or (at your option) any later version.
//
// hpp-constraints is distributed in the hope that it will be
// useful, but WITHOUT ANY WARRANTY; without even the implied warranty
// of MERCHANTABILITY or FITNESS FOR A PARTICULAR PURPOSE.  See the GNU
// General Lesser Public License for more details.  You should have
// received a copy of the GNU Lesser General Public License along with
// hpp-constraints. If not, see <http://www.gnu.org/licenses/>.

#ifndef HPP_CONSTRAINTS_MATRIX_VIEW_HH
#define HPP_CONSTRAINTS_MATRIX_VIEW_HH

#include <Eigen/Core>
#include <vector>
#include <iostream>
#include <hpp/constraints/fwd.hh>

namespace Eigen {
<<<<<<< HEAD

  template <typename ArgType, int _Rows, int _Cols, bool _allRows, bool _allCols> class MatrixView;
=======
  template <typename ArgType, int _Rows, int _Cols, bool _allRows, bool _allCols> class MatrixBlockView;
>>>>>>> dee1085c

  namespace internal {
      template <bool row> struct return_first {
        template <typename First, typename Second>
        static inline First& run (First& f, Second&) { return f; }
      };
      template <> struct return_first <false> {
        template <typename First, typename Second>
        static inline Second& run (First&, Second& s) { return s; }
      };

      struct empty_struct {
        typedef MatrixXd::Index Index;
        empty_struct () {}
        template <typename In_t> empty_struct (In_t) {}
        template <typename In0_t, typename In1_t> empty_struct (In0_t, In1_t) {}
        static inline Index size() { return 0; }
        inline const Index& operator[](const Index& i) const { return i; }
      };

    template <typename ArgType, int _Rows, int _Cols, bool _allRows, bool _allCols>
      struct traits< MatrixBlockView <ArgType, _Rows, _Cols, _allRows, _allCols> >
    {
      typedef typename ArgType::Index Index;
      typedef Eigen::Dense StorageKind;
      typedef Eigen::MatrixXpr XprKind;
      // typedef typename ArgType::StorageIndex StorageIndex;
      typedef typename ArgType::Scalar Scalar;
      enum { 
        CoeffReadCost = ArgType::CoeffReadCost,
        Flags = ~AlignedBit & ~DirectAccessBit & ~ActualPacketAccessBit & ~LinearAccessBit & ArgType::Flags,
        RowsAtCompileTime = (_allRows ? ArgType::RowsAtCompileTime : _Rows),
        ColsAtCompileTime = (_allCols ? ArgType::ColsAtCompileTime : _Cols),
        MaxRowsAtCompileTime = ArgType::MaxRowsAtCompileTime,
        MaxColsAtCompileTime = ArgType::MaxColsAtCompileTime
      };
    };

    template<typename Derived, typename ArgType, int _Rows, int _Cols, bool _allRows, bool _allCols>
    struct assign_selector<Derived, MatrixBlockView <ArgType, _Rows, _Cols, _allRows, _allCols>,false,false> {
      typedef MatrixBlockView <ArgType, _Rows, _Cols, _allRows, _allCols> OtherDerived;
      static EIGEN_STRONG_INLINE Derived& run(Derived& dst, const OtherDerived& other) { other.writeTo(dst); return dst; }
      template<typename ActualDerived, typename ActualOtherDerived>
        static EIGEN_STRONG_INLINE Derived& evalTo(ActualDerived& dst, const ActualOtherDerived& other) { other.evalTo(dst); return dst; }
    };
    template<typename Derived, typename ArgType, int _Rows, int _Cols, bool _allRows, bool _allCols>
    struct assign_selector<Derived, MatrixBlockView <ArgType, _Rows, _Cols, _allRows, _allCols>,false,true> {
      typedef MatrixBlockView <ArgType, _Rows, _Cols, _allRows, _allCols> OtherDerived;
      static EIGEN_STRONG_INLINE Derived& run(Derived& dst, const OtherDerived& other) { other.writeTo(dst.transpose()); return dst; }
      template<typename ActualDerived, typename ActualOtherDerived>
        static EIGEN_STRONG_INLINE Derived& evalTo(ActualDerived& dst, const ActualOtherDerived& other) { Transpose<ActualDerived> dstTrans(dst); other.evalTo(dstTrans); return dst; }
    };

    template <typename Other, typename View, bool AllCols = View::AllCols> struct evalCols {
      static inline void run (Other& dst, const View& src, const typename Other::Index& row)
      {
        dst.derived() = src.derived().m_arg.middleRows(row, dst.rows());
      }
      static inline void write (const Other& src, View& dst, const typename Other::Index& row)
      {
        dst.m_arg.middleRows(row, src.rows()) = src;
      }
    };
    template <typename Other, typename View> struct evalCols <Other, View, false> {
      static inline void run (Other& dst, const View& src, const typename Other::Index& row)
      {
        std::size_t col = 0;
        for (std::size_t j = 0; j < src.m_cols.size(); ++j) {
          dst.derived().middleCols(col, src.m_cols[j].second) =
            src.m_arg.block(row,        src.m_cols[j].first,
                            dst.rows(), src.m_cols[j].second);
          col += src.m_cols[j].second;
        }
      }
      static inline void write (const Other& src, View& dst, const typename Other::Index& row)
      {
        std::size_t col = 0;
        for (std::size_t j = 0; j < dst.m_cols.size(); ++j) {
          dst.m_arg.block(row,        dst.m_cols[j].first,
              src.rows(), dst.m_cols[j].second)
            = src.derived().middleCols(col, dst.m_cols[j].second);
          col += dst.m_cols[j].second;
        }
      }
    };
    template <typename Other, typename View, bool AllRows = View::AllRows> struct evalRows {
      static inline void run (Other& dst, const View& src)
      {
        evalCols<Other, View>::run(dst.derived(), src, 0);
      }
      static inline void write (const Other& src, View& dst)
      {
        evalCols<Other, View>::write(src, dst, 0);
      }
    };
    template <typename Other, typename View> struct evalRows <Other, View, false> {
      static inline void run (Other& dst, const View& src)
      {
        std::size_t row = 0;
        for (std::size_t i = 0; i < src.m_rows.size(); ++i) {
          typedef typename Other::RowsBlockXpr Rows_t;
          Rows_t rows = dst.middleRows(row, src.m_rows[i].second);
          evalCols<Rows_t, View>::run(rows, src, src.m_rows[i].first);
          row += src.m_rows[i].second;
        }
      }
      static inline void write (const Other& src, View& dst)
      {
        std::size_t row = 0;
        for (std::size_t i = 0; i < dst.m_rows.size(); ++i) {
          typedef typename Other::ConstRowsBlockXpr ConstRows_t;
          ConstRows_t rows = src.middleRows(row, dst.m_rows[i].second);
          evalCols<ConstRows_t, View>::write(rows, dst, dst.m_rows[i].first);
          row += dst.m_rows[i].second;
        }
      }
    };

    template <bool print> struct print_indexes { template <typename BlockIndexType> static void run (std::ostream&, const BlockIndexType&) {} };
    template <> struct print_indexes <true> {
      template <typename BlockIndexType>
      static void run (std::ostream& os, const BlockIndexType& bi) {
        for (std::size_t i = 0; i < bi.size(); ++i)
          os << "[ " << bi[i].first << ", " << bi[i].second << "], ";
      }
    };
  } // namespace internal

  /// List of integer intervals
  ///
  /// Used to select blocks in a vector or in a matrix.
  struct BlockIndex {
    typedef hpp::constraints::size_type size_type;
    typedef std::pair<size_type, size_type> interval_t;
    typedef std::vector<interval_t> vector_t;

    static size_type cardinal (const vector_t& a);

    template <typename Derived>
    static vector_t fromLogicalExpression (const Eigen::ArrayBase<Derived>& array);

    static void sort   (vector_t& a);
    /// Assumes a is sorted
    static void shrink (vector_t& a);

    static bool overlap (const interval_t& a, const interval_t& b);
    /// The sum is the union
    static vector_t sum (const interval_t& a, const interval_t& b);

    static vector_t difference (const interval_t    & a, const interval_t    & b);
    /// Assumes a is sorted
    static vector_t difference (const vector_t& a, const interval_t    & b);
    /// Assumes b is sorted
    static vector_t difference (const interval_t    & a, const vector_t& b);
    /// Assumes a and b are sorted
    static vector_t difference (const vector_t& a, const vector_t& b);
  };

  template <bool _allRows, bool _allCols>
  class MatrixBlockIndexes
  {
    public:
    typedef hpp::constraints::size_type size_type;
      typedef BlockIndex           BlockIndex_t;
      typedef BlockIndex_t::interval_t interval_t;
      typedef BlockIndex_t::vector_t BlockIndexesType;
      typedef typename internal::conditional<_allRows, internal::empty_struct, BlockIndexesType>::type RowIndexes_t;
      typedef typename internal::conditional<_allCols, internal::empty_struct, BlockIndexesType>::type ColIndexes_t;

      template <typename Derived, int _Rows, int _Cols> struct View {
        typedef MatrixBlockView<Derived, _Rows, _Cols, _allRows, _allCols> type;
        typedef MatrixBlockView<Derived, _Rows, _Cols, _allCols, _allRows> transpose_type;
      }; // struct View

      MatrixBlockIndexes () : m_nbRows(0), m_nbCols(0), m_rows(), m_cols() {}

      /// \warning rows and cols must be sorted
<<<<<<< HEAD
      MatrixBlockIndexes (const BlockIndexesType& rows,
                          const BlockIndexesType& cols) :
        m_nbRows(BlockIndex::cardinal(rows)),
        m_nbCols(BlockIndex::cardinal(rows)), m_rows(rows), m_cols(cols)
=======
      MatrixBlockIndexes (const BlockIndexesType& rows, const BlockIndexesType& cols)
        : m_nbRows(BlockIndex<Index>::cardinal(rows)), m_nbCols(BlockIndex<Index>::cardinal(cols)), m_rows(rows), m_cols(cols)
      {}

      /// Build a block index made of a single block
      MatrixBlockIndexes (Index start, Index size)
        : m_nbRows(_allRows ? 0 : size)
        , m_nbCols(_allCols ? 0 : size)
        , m_rows(1, BlockIndex_t::type(start, size))
        , m_cols(1, BlockIndex_t::type(start, size))
>>>>>>> dee1085c
      {}

      /// \warning idx must be sorted and shrinked
      MatrixBlockIndexes (const BlockIndexesType& idx)
<<<<<<< HEAD
        : m_nbRows(_allRows ? 0 : BlockIndex::cardinal(idx))
        , m_nbCols(_allCols ? 0 : BlockIndex::cardinal(idx))
=======
        : m_nbRows(_allRows ? 0 : BlockIndex_t::cardinal(idx))
        , m_nbCols(_allCols ? 0 : BlockIndex_t::cardinal(idx))
>>>>>>> dee1085c
        , m_rows(idx), m_cols(idx)
      {}

      /// \warning idx must be sorted and shrinked
      MatrixBlockIndexes (const interval_t& idx)
        : m_nbRows(_allRows ? 0 : idx.second)
        , m_nbCols(_allCols ? 0 : idx.second)
        , m_rows(BlockIndexesType(1,idx)), m_cols(BlockIndexesType(1,idx))
      {}

      /// Constructor from other MatrixBlockIndexes
      /// \note This constructor will only be called when
      /// \code
      /// MatrixBlockIndexes<true, false> ( MatrixBlockIndexes<false, true> (...));
      /// MatrixBlockIndexes<false, true> ( MatrixBlockIndexes<true, false> (...));
      /// \endcode
      template <bool _otherAllRows, bool _otherAllCols>
      MatrixBlockIndexes (const MatrixBlockIndexes<_otherAllRows,_otherAllCols>& other)
        : m_nbRows(other.m_nbCols)
        , m_nbCols(other.m_nbRows)
        , m_rows(other.m_cols), m_cols(other.m_rows)
      {
        assert((_allRows != _allCols)
            && (_otherAllRows == _allCols)
            && (_otherAllCols == _allRows));
      }

      /// Copy constructor
      MatrixBlockIndexes (const MatrixBlockIndexes<_allRows,_allCols>& other)
        : m_nbRows(other.m_nbRows)
        , m_nbCols(other.m_nbCols)
        , m_rows(other.m_rows), m_cols(other.m_cols)
      {}

      inline void addRow (const size_type& row, const size_type size)
      {
        m_rows.push_back(interval_t (row, size));
        m_nbRows += size;
      }

      inline void addCol (const size_type& col, const size_type size)
      {
        m_cols.push_back(interval_t (col, size));
        m_nbCols += size;
      }

      template<bool Sort, bool Shrink, bool Cardinal>
      inline void updateRows() {
        update<Sort, Shrink, Cardinal> (m_rows, m_nbRows);
      }

      template<bool Sort, bool Shrink, bool Cardinal>
      inline void updateCols() {
        update<Sort, Shrink, Cardinal> (m_cols, m_nbCols);
      }

      template <typename Derived>
      EIGEN_STRONG_INLINE typename View<Derived, Derived::RowsAtCompileTime, Derived::ColsAtCompileTime>::type lview(const MatrixBase<Derived>& other) const {
        Derived& o = const_cast<MatrixBase<Derived>&>(other).derived();
        if (_allCols || _allRows)
          return typename View<Derived, Derived::RowsAtCompileTime, Derived::ColsAtCompileTime>::type (o, nbIndexes(), indexes());
        else
          return typename View<Derived, Derived::RowsAtCompileTime, Derived::ColsAtCompileTime>::type (o, m_nbRows, m_rows, m_nbCols, m_cols);
      }

      template <typename Derived>
      EIGEN_STRONG_INLINE typename View<Derived, Derived::RowsAtCompileTime, Derived::ColsAtCompileTime>::transpose_type lviewTranspose(const MatrixBase<Derived>& other) const {
        Derived& o = const_cast<MatrixBase<Derived>&>(other).derived();
        if (_allCols || _allRows)
          return typename View<Derived, Derived::RowsAtCompileTime, Derived::ColsAtCompileTime>::transpose_type (o, nbIndexes(), indexes());
        else
          return typename View<Derived, Derived::RowsAtCompileTime, Derived::ColsAtCompileTime>::transpose_type (o, m_nbCols, m_cols, m_nbRows, m_rows);
      }

      template <typename Derived>
      EIGEN_STRONG_INLINE typename View<const Derived, Derived::RowsAtCompileTime, Derived::ColsAtCompileTime>::type rview(const MatrixBase<Derived>& other) const {
        if (_allCols || _allRows)
          return typename View<const Derived, Derived::RowsAtCompileTime, Derived::ColsAtCompileTime>::type (other.derived(), nbIndexes(), indexes());
        else
          return typename View<const Derived, Derived::RowsAtCompileTime, Derived::ColsAtCompileTime>::type (other.derived(), m_nbRows, m_rows, m_nbCols, m_cols);
      }

      template <typename Derived>
      EIGEN_STRONG_INLINE typename View<const Derived, Derived::RowsAtCompileTime, Derived::ColsAtCompileTime>::transpose_type rviewTranspose(const MatrixBase<Derived>& other) const {
        if (_allCols || _allRows)
          return typename View<const Derived, Derived::RowsAtCompileTime, Derived::ColsAtCompileTime>::transpose_type (other.derived(), nbIndexes(), indexes());
        else
          return typename View<const Derived, Derived::RowsAtCompileTime, Derived::ColsAtCompileTime>::transpose_type (other.derived(), m_nbCols, m_cols, m_nbRows, m_rows);
      }

      inline const BlockIndexesType& indexes() const
      {
        // EIGEN_STATIC_ASSERT(_allRows && _allCols, internal::YOU_TRIED_CALLING_A_VECTOR_METHOD_ON_A_MATRIX)
        return internal::return_first<_allRows>::run(m_cols, m_rows);
      }

<<<<<<< HEAD
      inline const size_type& nbIndexes() const
=======
      inline const RowIndexes_t& rows() const
      {
        assert (_allRows);
        return m_rows;
      }

      inline const ColIndexes_t& cols() const
      {
        assert (_allCols);
        return m_cols;
      }

      inline const Index& nbIndexes() const
>>>>>>> dee1085c
      {
        // EIGEN_STATIC_ASSERT(_allRows && _allCols, internal::YOU_TRIED_CALLING_A_VECTOR_METHOD_ON_A_MATRIX)
        return internal::return_first<_allRows>::run(m_nbCols, m_nbRows);
      }

      inline const Index& nbRows() const
      {
        assert (_allRows);
        return m_nbRows;
      }

      inline const Index& nbCols() const
      {
        assert (_allCols);
        return m_nbCols;
      }


      template<bool Sort, bool Shrink, bool Cardinal>
      inline void updateIndexes() {
        update<Sort, Shrink, Cardinal> (
            internal::return_first<_allRows>::run(m_cols  , m_rows  ), 
            internal::return_first<_allRows>::run(m_nbCols, m_nbRows));
      }

      size_type m_nbRows, m_nbCols;
      RowIndexes_t m_rows;
      ColIndexes_t m_cols;

    private:
      template<bool Sort, bool Shrink, bool Cardinal>
      static inline void update(BlockIndexesType& b, size_type& idx) {
        if (Sort)     BlockIndex::sort(b);
        if (Shrink)   BlockIndex::shrink(b);
        if (Cardinal) idx = BlockIndex::cardinal(b);
      }
  }; // class MatrixBlockIndexes

  template <bool _allRows, bool _allCols>
  std::ostream& operator<< (std::ostream& os, MatrixBlockIndexes<_allRows, _allCols> mbi)
  {
    if (!_allRows) {
      os << "Rows: ";
      internal::print_indexes<!_allRows>::run (os, mbi.m_rows);
      if (!_allCols) os << '\n';
    }
    if (!_allCols) {
      os << "Cols: ";
      internal::print_indexes<!_allCols>::run (os, mbi.m_cols);
    }
    return os;
  }

  typedef Eigen::MatrixBlockIndexes<false, true> RowBlockIndexes;
  typedef Eigen::MatrixBlockIndexes<true, false> ColBlockIndexes;

  template <typename _ArgType, int _Rows, int _Cols, bool _allRows, bool _allCols>
  class MatrixBlockView : public MatrixBase< MatrixBlockView<_ArgType, _Rows, _Cols, _allRows, _allCols> >
  {
    public:
<<<<<<< HEAD
    typedef hpp::constraints::size_type size_type;
=======
      enum {
        Rows = _Rows,
        Cols = _Cols,
        AllRows = _allRows,
        AllCols = _allCols
      };
>>>>>>> dee1085c
      typedef MatrixBase< MatrixBlockView<_ArgType, _Rows, _Cols, _allRows, _allCols> > Base;
      EIGEN_GENERIC_PUBLIC_INTERFACE(MatrixBlockView)

      typedef Matrix<Scalar, RowsAtCompileTime, ColsAtCompileTime> PlainObject;
      // typedef typename internal::ref_selector<MatrixBlockView>::type Nested; 
      typedef _ArgType ArgType;
      typedef typename internal::ref_selector<ArgType>::type ArgTypeNested;
      // typedef typename Base::CoeffReturnType CoeffReturnType;
      // typedef typename Base::Scalar Scalar;

      typedef MatrixBlockIndexes<_allRows, _allCols> MatrixIndexes_t;
      typedef typename MatrixIndexes_t::BlockIndexesType Indexes_t;
      typedef typename internal::conditional<_allRows, const internal::empty_struct, const Indexes_t& >::type RowIndexes_t;
      typedef typename internal::conditional<_allCols, const internal::empty_struct, const Indexes_t& >::type ColIndexes_t;

      // using Base::operator=;

      MatrixBlockView (ArgType& arg, const size_type& nbRows,
                       const RowIndexes_t rows, const size_type& nbCols,
                       const ColIndexes_t cols) :
        m_arg (arg), m_nbRows(nbRows), m_rows(rows), m_nbCols(nbCols),
        m_cols(cols)
      {
      }

      /// Valid only when _allRows or _allCols is true
      MatrixBlockView (ArgType& arg, const size_type& nbIndexes,
                       const Indexes_t& indexes) :
        m_arg (arg), m_nbRows(_allRows ? arg.rows() : nbIndexes),
        m_rows(indexes), m_nbCols(_allCols ? arg.cols() : nbIndexes),
        m_cols(indexes)
      {}
      
      EIGEN_STRONG_INLINE size_type rows() const { return m_nbRows; }
      EIGEN_STRONG_INLINE size_type cols() const { return m_nbCols; }

      EIGEN_STRONG_INLINE CoeffReturnType coeff (size_type index) const
      {
        assert(false && "It is not possible to access the coefficients of "
               "MatrixBlockView this way.");
      }
      EIGEN_STRONG_INLINE CoeffReturnType coeff (size_type row, size_type col)
        const
      {
        assert(false && "It is not possible to access the coefficients of "
               "MatrixBlockView this way.");
      }
      EIGEN_STRONG_INLINE Scalar& coeffRef (size_type index)
      {
        assert(false && "It is not possible to access the coefficients of "
               "MatrixBlockView this way.");
      }
      EIGEN_STRONG_INLINE Scalar& coeffRef (size_type row, const size_type& col)
      {
        assert(false && "It is not possible to access the coefficients of "
               "MatrixBlockView this way.");
      }
      /*
      EIGEN_STRONG_INLINE const Index& argIndex(const Index& index) const {
        // EIGEN_STATIC_ASSERT_VECTOR_ONLY(PlainObject)
        if (rows() == 1) return argCol(index);
        else             return argRow(index);
      }
      EIGEN_STRONG_INLINE const Index& argRow(const Index& row) const { if (_allRows) return row; else return m_rows[row]; }
      EIGEN_STRONG_INLINE const Index& argCol(const Index& col) const { if (_allCols) return col; else return m_cols[col]; }
      */

      template <typename Dest>
      EIGEN_STRONG_INLINE void evalTo (Dest& dst) const {
        internal::evalRows<Dest, MatrixBlockView>::run(dst, *this);
      }

      template <typename Dest>
      EIGEN_STRONG_INLINE void writeTo (Dest& dst) const {
        dst.resize(rows(), cols());
        // dst._resize_to_match(*this);
        evalTo(dst.derived());
      }

      EIGEN_STRONG_INLINE PlainObject eval () const {
        PlainObject dst;
        writeTo(dst);
        return dst;
      }

      template <typename OtherDerived>
      EIGEN_STRONG_INLINE MatrixBlockView& operator= (const EigenBase<OtherDerived>& other) {
        EIGEN_STATIC_ASSERT_LVALUE(ArgType);
        internal::evalRows<const OtherDerived, MatrixBlockView>::write(other.derived(), *this);
        return *this;
      }

      ArgType& m_arg;
      size_type m_nbRows;
      RowIndexes_t m_rows;
      size_type m_nbCols;
      ColIndexes_t m_cols;
  };

} // namespace Eigen

#include <hpp/constraints/impl/matrix-view.hh>

#endif // HPP_CONSTRAINTS_MATRIX_VIEW_HH<|MERGE_RESOLUTION|>--- conflicted
+++ resolved
@@ -23,12 +23,8 @@
 #include <hpp/constraints/fwd.hh>
 
 namespace Eigen {
-<<<<<<< HEAD
-
-  template <typename ArgType, int _Rows, int _Cols, bool _allRows, bool _allCols> class MatrixView;
-=======
+
   template <typename ArgType, int _Rows, int _Cols, bool _allRows, bool _allCols> class MatrixBlockView;
->>>>>>> dee1085c
 
   namespace internal {
       template <bool row> struct return_first {
@@ -191,7 +187,7 @@
   class MatrixBlockIndexes
   {
     public:
-    typedef hpp::constraints::size_type size_type;
+      typedef hpp::constraints::size_type size_type;
       typedef BlockIndex           BlockIndex_t;
       typedef BlockIndex_t::interval_t interval_t;
       typedef BlockIndex_t::vector_t BlockIndexesType;
@@ -206,34 +202,24 @@
       MatrixBlockIndexes () : m_nbRows(0), m_nbCols(0), m_rows(), m_cols() {}
 
       /// \warning rows and cols must be sorted
-<<<<<<< HEAD
       MatrixBlockIndexes (const BlockIndexesType& rows,
                           const BlockIndexesType& cols) :
         m_nbRows(BlockIndex::cardinal(rows)),
-        m_nbCols(BlockIndex::cardinal(rows)), m_rows(rows), m_cols(cols)
-=======
-      MatrixBlockIndexes (const BlockIndexesType& rows, const BlockIndexesType& cols)
-        : m_nbRows(BlockIndex<Index>::cardinal(rows)), m_nbCols(BlockIndex<Index>::cardinal(cols)), m_rows(rows), m_cols(cols)
+        m_nbCols(BlockIndex::cardinal(cols)), m_rows(rows), m_cols(cols)
       {}
 
       /// Build a block index made of a single block
-      MatrixBlockIndexes (Index start, Index size)
+      MatrixBlockIndexes (size_type start, size_type size)
         : m_nbRows(_allRows ? 0 : size)
         , m_nbCols(_allCols ? 0 : size)
-        , m_rows(1, BlockIndex_t::type(start, size))
-        , m_cols(1, BlockIndex_t::type(start, size))
->>>>>>> dee1085c
+        , m_rows(1, BlockIndex_t::interval_t (start, size))
+        , m_cols(1, BlockIndex_t::interval_t (start, size))
       {}
 
       /// \warning idx must be sorted and shrinked
       MatrixBlockIndexes (const BlockIndexesType& idx)
-<<<<<<< HEAD
-        : m_nbRows(_allRows ? 0 : BlockIndex::cardinal(idx))
-        , m_nbCols(_allCols ? 0 : BlockIndex::cardinal(idx))
-=======
         : m_nbRows(_allRows ? 0 : BlockIndex_t::cardinal(idx))
         , m_nbCols(_allCols ? 0 : BlockIndex_t::cardinal(idx))
->>>>>>> dee1085c
         , m_rows(idx), m_cols(idx)
       {}
 
@@ -294,7 +280,7 @@
       EIGEN_STRONG_INLINE typename View<Derived, Derived::RowsAtCompileTime, Derived::ColsAtCompileTime>::type lview(const MatrixBase<Derived>& other) const {
         Derived& o = const_cast<MatrixBase<Derived>&>(other).derived();
         if (_allCols || _allRows)
-          return typename View<Derived, Derived::RowsAtCompileTime, Derived::ColsAtCompileTime>::type (o, nbIndexes(), indexes());
+          return typename View<Derived, Derived::RowsAtCompileTime, Derived::ColsAtCompileTime>::type (o, this->nbIndexes(), this->indexes());
         else
           return typename View<Derived, Derived::RowsAtCompileTime, Derived::ColsAtCompileTime>::type (o, m_nbRows, m_rows, m_nbCols, m_cols);
       }
@@ -330,9 +316,6 @@
         return internal::return_first<_allRows>::run(m_cols, m_rows);
       }
 
-<<<<<<< HEAD
-      inline const size_type& nbIndexes() const
-=======
       inline const RowIndexes_t& rows() const
       {
         assert (_allRows);
@@ -345,20 +328,19 @@
         return m_cols;
       }
 
-      inline const Index& nbIndexes() const
->>>>>>> dee1085c
+      inline const size_type& nbIndexes() const
       {
         // EIGEN_STATIC_ASSERT(_allRows && _allCols, internal::YOU_TRIED_CALLING_A_VECTOR_METHOD_ON_A_MATRIX)
         return internal::return_first<_allRows>::run(m_nbCols, m_nbRows);
       }
 
-      inline const Index& nbRows() const
+      inline const size_type& nbRows() const
       {
         assert (_allRows);
         return m_nbRows;
       }
 
-      inline const Index& nbCols() const
+      inline const size_type& nbCols() const
       {
         assert (_allCols);
         return m_nbCols;
@@ -407,16 +389,13 @@
   class MatrixBlockView : public MatrixBase< MatrixBlockView<_ArgType, _Rows, _Cols, _allRows, _allCols> >
   {
     public:
-<<<<<<< HEAD
     typedef hpp::constraints::size_type size_type;
-=======
       enum {
         Rows = _Rows,
         Cols = _Cols,
         AllRows = _allRows,
         AllCols = _allCols
       };
->>>>>>> dee1085c
       typedef MatrixBase< MatrixBlockView<_ArgType, _Rows, _Cols, _allRows, _allCols> > Base;
       EIGEN_GENERIC_PUBLIC_INTERFACE(MatrixBlockView)
 
