--- conflicted
+++ resolved
@@ -16,6 +16,7 @@
 # Requires at least CMake 2.6 to configure the package.
 CMAKE_MINIMUM_REQUIRED(VERSION 2.6)
 
+CMAKE_POLICY (SET CMP0012 NEW)
 SET(CXX_DISABLE_WERROR TRUE)
 INCLUDE(cmake/base.cmake)
 INCLUDE(cmake/boost.cmake)
@@ -91,12 +92,11 @@
   SET(CMAKE_CXX_FLAGS "${CMAKE_CXX_FLAGS} -DHPP_CONSTRAINTS_NUMERIC_DEBUG")
 ENDIF()
 
-<<<<<<< HEAD
 OPTION(CHECK_JACOBIANS "Check jacobians against finite difference." OFF)
 IF(CHECK_JACOBIANS)
   ADD_DEFINITIONS(-DCHECK_JACOBIANS)
 ENDIF(CHECK_JACOBIANS)
-=======
+
 # Add a cache variabie to remove dependency to qpOASES
 SET(USE_QPOASES TRUE CACHE BOOL "Use qpOASES solver for static stability")
 IF (USE_QPOASES)
@@ -106,37 +106,29 @@
     )
   PKG_CONFIG_APPEND_CFLAGS (-DHPP_CONSTRAINTS_USE_QPOASES)
 ENDIF ()
->>>>>>> 7aa83abf
 
 SETUP_PROJECT()
 SET(Eigen_REQUIRED "eigen3 >= 3.2.4")
 SEARCH_FOR_EIGEN()
-<<<<<<< HEAD
 ADD_REQUIRED_DEPENDENCY("hpp-pinocchio")
-ADD_OPTIONAL_DEPENDENCY("hpp-model >= 3")
-ADD_REQUIRED_DEPENDENCY("qpOASES >= 3.2")
-=======
-ADD_REQUIRED_DEPENDENCY("hpp-model >= 3")
 if (${USE_QPOASES})
   ADD_REQUIRED_DEPENDENCY("qpOASES >= 3.2")
 ENDIF ()
->>>>>>> 7aa83abf
-
-OPTION(COMPARE_TO_HPP_MODEL "Enable comparison between hpp-model and hpp-pinocchio" ${HPP_MODEL_FOUND})
 
 ADD_SUBDIRECTORY (src)
-<<<<<<< HEAD
-ADD_SUBDIRECTORY (tests)
-IF(COMPARE_TO_HPP_MODEL)
+
+SET (COMPARE_TO_HPP_MODEL FALSE CACHE BOOL
+  "Enable comparison between hpp-model and hpp-pinocchio")
+IF (COMPARE_TO_HPP_MODEL)
+  ADD_REQUIRED_DEPENDENCY("hpp-model >= 3")
   ADD_SUBDIRECTORY (pmdiff)
-ENDIF(COMPARE_TO_HPP_MODEL)
-=======
+ENDIF ()
+
 IF (RUN_TESTS)
   SET(BOOST_COMPONENT math unit_test_framework)
   SEARCH_FOR_BOOST()
- ADD_SUBDIRECTORY(tests)
+  ADD_SUBDIRECTORY(tests)
 ENDIF ()
->>>>>>> 7aa83abf
 
 PKG_CONFIG_APPEND_LIBS("hpp-constraints")
 
