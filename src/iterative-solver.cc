// Copyright (c) 2017, Joseph Mirabel
// Authors: Joseph Mirabel (joseph.mirabel@laas.fr)
//
// This file is part of hpp-constraints.
// hpp-constraints is free software: you can redistribute it
// and/or modify it under the terms of the GNU Lesser General Public
// License as published by the Free Software Foundation, either version
// 3 of the License, or (at your option) any later version.
//
// hpp-constraints is distributed in the hope that it will be
// useful, but WITHOUT ANY WARRANTY; without even the implied warranty
// of MERCHANTABILITY or FITNESS FOR A PARTICULAR PURPOSE.  See the GNU
// General Lesser Public License for more details.  You should have
// received a copy of the GNU Lesser General Public License along with
// hpp-constraints. If not, see <http://www.gnu.org/licenses/>.

#include <hpp/constraints/iterative-solver.hh>
#include <hpp/constraints/impl/iterative-solver.hh>

#include <limits>
#include <hpp/util/debug.hh>
#include <hpp/util/timer.hh>

#include <hpp/constraints/svd.hh>
#include <hpp/constraints/macros.hh>

// #define SVD_THRESHOLD Eigen::NumTraits<value_type>::dummy_precision()
#define SVD_THRESHOLD 1e-8

namespace hpp {
  namespace constraints {
    namespace {
      template <bool Superior, bool ComputeJac, typename Derived>
      void compare (value_type& val, const Eigen::MatrixBase<Derived>& jac, const value_type& thr)
      {
        if ((Superior && val < thr) || (!Superior && - thr < val)) {
          if (Superior) val -= thr;
          else          val += thr;
        } else {
          val = 0;
          if (ComputeJac) const_cast<Eigen::MatrixBase<Derived>&> (jac).derived().setZero();
        }
      }

      template <bool ComputeJac>
      void applyComparison (
          const HierarchicalIterativeSolver::ComparisonTypes_t comparison,
          const std::vector<std::size_t>& indexes,
          vector_t& value, matrix_t& jacobian, const value_type& thr)
      {
        for (std::size_t i = 0; i < indexes.size(); ++i) {
          const std::size_t j = indexes[i];
          switch (comparison[j]) {
            case HierarchicalIterativeSolver::Superior: compare<true , ComputeJac> (value[j], jacobian.row(j), thr); break;
            case HierarchicalIterativeSolver::Inferior: compare<false, ComputeJac> (value[j], jacobian.row(j), thr); break;
            default: break;
          }
        }
      }
    }

    namespace lineSearch {
      template bool Constant::operator() (const HierarchicalIterativeSolver& solver, vectorOut_t arg, vectorOut_t darg);

      Backtracking::Backtracking () : c (0.001), tau (0.7), smallAlpha (0.2) {}
      template bool Backtracking::operator() (const HierarchicalIterativeSolver& solver, vectorOut_t arg, vectorOut_t darg);

      FixedSequence::FixedSequence() : alpha (.2), alphaMax (.95), K (.8) {}
      template bool FixedSequence::operator() (const HierarchicalIterativeSolver& solver, vectorOut_t arg, vectorOut_t darg);

      ErrorNormBased::ErrorNormBased(value_type alphaMin, value_type _a, value_type _b)
          : C (0.5 + alphaMin / 2), K ((1 - alphaMin) / 2), a (_a), b (_b)
      {}
      template bool ErrorNormBased::operator() (const HierarchicalIterativeSolver& solver, vectorOut_t arg, vectorOut_t darg);
    }

    HierarchicalIterativeSolver::HierarchicalIterativeSolver (const std::size_t& argSize, const std::size_t derSize)
      : stacks_ (),
      argSize_ (argSize),
      derSize_ (derSize),
      dimension_ (0),
      lastIsOptional_ (false),
      reduction_ (),
      datas_(),
      statistics_ ("HierarchicalIterativeSolver")
    {
      reduction_.addCol (0, derSize_);
    }

    void HierarchicalIterativeSolver::add (
        const DifferentiableFunctionPtr_t& f,
        const std::size_t& priority,
        const ComparisonTypes_t& comp)
    {
      assert (comp.size() == (std::size_t)f->outputSize());
      const std::size_t minSize = priority + 1;
      if (stacks_.size() < minSize) {
        stacks_.resize (minSize, DifferentiableFunctionStack());
        datas_. resize (minSize, Data());
      }
      stacks_[priority].add(f);
      Data& d = datas_[priority];
      for (std::size_t i = 0; i < comp.size(); ++i) {
        switch (comp[i]) {
          case Superior:
          case Inferior:
            d.inequalityIndexes.push_back (d.comparison.size());
            break;
          case Equality:
            d.equalityIndexes.addRow(d.comparison.size(), 1);
            break;
          default:
            break;
        }
        d.comparison.push_back (comp[i]);
      }
      d.equalityIndexes.updateRows<true, true, true>();
      update();
    }

    bool_array_t HierarchicalIterativeSolver::activeParameters () const
    {
      bool_array_t ap (bool_array_t::Constant(argSize_, false));
      for (std::size_t i = 0; i < stacks_.size (); ++i)
        ap = ap || stacks_[i].activeParameters();
      return ap;
    }

    bool_array_t HierarchicalIterativeSolver::activeDerivativeParameters () const
    {
      bool_array_t ap (bool_array_t::Constant(derSize_, false));
      for (std::size_t i = 0; i < stacks_.size (); ++i)
        ap = ap || stacks_[i].activeDerivativeParameters();
      return ap;
    }

    void HierarchicalIterativeSolver::update()
    {
      // Compute reduced size
      std::size_t reducedSize = reduction_.nbIndexes();

      dimension_ = 0;
      for (std::size_t i = 0; i < stacks_.size (); ++i) {
        computeActiveRowsOfJ (i);

        const DifferentiableFunctionStack& f = stacks_[i];
<<<<<<< HEAD
        dimension_ += f.outputSize();
        datas_[i].output = LiegroupElement (f.outputSpace ());
        datas_[i].rightHandSide = LiegroupElement (f.outputSpace ());
        datas_[i].rightHandSide.setNeutral ();
=======
        dimension_ += datas_[i].activeRowsOfJ.m_nbRows;
        datas_[i].value        .resize(f.outputSize());
        datas_[i].rightHandSide.resize(f.outputSize());
        datas_[i].rightHandSide.setZero();
>>>>>>> dee1085c

        assert(derSize_ == f.inputDerivativeSize());
        datas_[i].jacobian.resize(f.outputDerivativeSize(), f.inputDerivativeSize());
        datas_[i].jacobian.setZero();
        datas_[i].reducedJ.resize(datas_[i].activeRowsOfJ.m_nbRows, reducedSize);

        datas_[i].svd = SVD_t (f.outputDerivativeSize(), reducedSize, Eigen::ComputeThinU | Eigen::ComputeThinV);
        datas_[i].svd.setThreshold (SVD_THRESHOLD);
        datas_[i].PK.resize (reducedSize, reducedSize);

        datas_[i].maxRank = 0;
      }

      dq_ = vector_t::Zero(derSize_);
      dqSmall_.resize(reducedSize);
      projector_.resize(reducedSize, reducedSize);
      reducedJ_.resize(dimension_, reducedSize);
      svd_ = SVD_t (dimension_, reducedSize, Eigen::ComputeThinU | Eigen::ComputeThinV);
    }

    void HierarchicalIterativeSolver::computeActiveRowsOfJ (std::size_t iStack)
    {
      Data& d = datas_[iStack];
      const DifferentiableFunctionStack& f = stacks_[iStack];
      const DifferentiableFunctionStack::Functions_t& fs = f.functions();
      std::size_t row = 0;

      typedef Eigen::MatrixBlockIndexes<false, false> BlockIndexes;
      BlockIndexes::BlockIndexesType rows;
      for (std::size_t i = 0; i < fs.size (); ++i) {
        bool_array_t adp = reduction_.rviewTranspose(fs[i]->activeDerivativeParameters().matrix()).eval();
        if (adp.any()) // If at least one element of adp is true
          rows.push_back (BlockIndexes::BlockIndexType(row, fs[i]->outputDerivativeSize()));
        row += fs[i]->outputDerivativeSize();
      }
      d.activeRowsOfJ = Eigen::MatrixBlockIndexes<false,false> (rows, reduction_.m_cols);
      d.activeRowsOfJ.updateRows<true, true, true>();
    }

    vector_t HierarchicalIterativeSolver::rightHandSideFromInput (vectorIn_t arg) const
    {
      for (std::size_t i = 0; i < stacks_.size (); ++i) {
        const DifferentiableFunctionStack& f = stacks_[i];
        Data& d = datas_[i];
        f.value (d.output, arg);
        // TODO avoid dynamic allocation
        d.equalityIndexes.lview(d.rightHandSide.vector ()) =
          d.equalityIndexes.rview(d.output.vector ()).eval();
      }
      return rightHandSide();
    }

    bool HierarchicalIterativeSolver::rightHandSideFromInput (const DifferentiableFunctionPtr_t& f, vectorIn_t arg) const
    {
      for (std::size_t i = 0; i < stacks_.size (); ++i) {
        Data& d = datas_[i];
        const DifferentiableFunctionStack::Functions_t& fs = stacks_[i].functions();
        size_type row = 0;
        for (std::size_t j = 0; j < fs.size(); ++j) {
          if (f == fs[j]) {
            LiegroupElement tmp (f->outputSpace ());
            f->value (tmp, arg);
            d.output.vector ().segment(row, f->outputSize()) = tmp.vector ();
            for (size_type k = 0; k < f->outputSize(); ++k) {
              if (d.comparison[row + k] == Equality) {
                d.rightHandSide.vector () [row + k] = d.output.vector ()[row + k];
              }
            }
            return true;
          }
          row += fs[i]->outputSize();
        }
      }
      return false;
    }

    bool HierarchicalIterativeSolver::rightHandSide (const DifferentiableFunctionPtr_t& f, vectorIn_t rhs) const
    {
      for (std::size_t i = 0; i < stacks_.size (); ++i) {
        Data& d = datas_[i];
        const DifferentiableFunctionStack::Functions_t& fs = stacks_[i].functions();
        size_type row = 0;
        for (std::size_t j = 0; j < fs.size(); ++j) {
          if (f == fs[j]) {
            for (size_type k = 0; k < f->outputSize(); ++k) {
              if (d.comparison[row + k] == Equality) {
                d.rightHandSide.vector () [row + k] = rhs [row + k];
              }
            }
            return true;
          }
          row += fs[i]->outputSize();
        }
      }
      return false;
    }

    void HierarchicalIterativeSolver::rightHandSide (vectorIn_t rhs)
    {
      size_type row = 0;
      for (std::size_t i = 0; i < stacks_.size (); ++i) {
        Data& d = datas_[i];
        d.equalityIndexes.lview(d.rightHandSide.vector ())
          = rhs.segment(row, d.equalityIndexes.m_nbRows);
        row += d.equalityIndexes.m_nbRows;
      }
      assert (row == rhs.size());
    }

    vector_t HierarchicalIterativeSolver::rightHandSide () const
    {
      vector_t rhs(rightHandSideSize());
      size_type row = 0;
      for (std::size_t i = 0; i < stacks_.size (); ++i) {
        const Data& d = datas_[i];
        const size_type nRows = d.equalityIndexes.m_nbRows;
        vector_t::SegmentReturnType seg = rhs.segment(row, nRows);
<<<<<<< HEAD
        d.equalityIndexes.rview(d.rightHandSide.vector ()).writeTo(seg);
=======
        seg = d.equalityIndexes.rview(d.rightHandSide);
>>>>>>> dee1085c
        row += nRows;
      }
      assert (row == rhs.size());
      return rhs;
    }

    size_type HierarchicalIterativeSolver::rightHandSideSize () const
    {
      size_type rhsSize = 0;
      for (std::size_t i = 0; i < stacks_.size (); ++i)
        rhsSize += datas_[i].equalityIndexes.m_nbRows;
      return rhsSize;
    }

    template <bool ComputeJac>
    void HierarchicalIterativeSolver::computeValue (vectorIn_t arg) const
    {
      for (std::size_t i = 0; i < stacks_.size (); ++i) {
        const DifferentiableFunctionStack& f = stacks_[i];
        Data& d = datas_[i];

        f.value   (d.output, arg);
        if (ComputeJac) f.jacobian(d.jacobian, arg);
        d.error = d.output - d.rightHandSide;
        applyComparison<ComputeJac>(d.comparison, d.inequalityIndexes, d.error, d.jacobian, inequalityThreshold_);

        // Copy columns that are not reduced
        if (ComputeJac) d.reducedJ = d.activeRowsOfJ.rview (d.jacobian);
      }
    }

    template void HierarchicalIterativeSolver::computeValue<false>(vectorIn_t arg) const;
    template void HierarchicalIterativeSolver::computeValue<true >(vectorIn_t arg) const;

    void HierarchicalIterativeSolver::getValue (vectorOut_t v) const
    {
      size_type row = 0;
      for (std::size_t i = 0; i < datas_.size(); ++i) {
        const Data& d = datas_[i];
        v.segment(row, d.output.vector ().rows()) = d.output.vector ();
        row += d.output.vector ().rows();
      }
    }

    void HierarchicalIterativeSolver::getReducedJacobian (matrixOut_t J) const
    {
      size_type row = 0;
      for (std::size_t i = 0; i < datas_.size(); ++i) {
        const Data& d = datas_[i];
        J.middleRows(row, d.reducedJ.rows()) = d.reducedJ;
        row += d.reducedJ.rows();
      }
    }

    void HierarchicalIterativeSolver::computeError () const
    {
      const std::size_t end = (lastIsOptional_ ? stacks_.size() - 1 : stacks_.size());
      squaredNorm_ = 0;
      for (std::size_t i = 0; i < end; ++i)
        squaredNorm_ += datas_[i].error.squaredNorm();
    }

    void HierarchicalIterativeSolver::computeDescentDirection () const
    {
      sigma_ = std::numeric_limits<value_type>::max();

      if (stacks_.empty()) {
        dq_.setZero();
        return;
      }
      if (stacks_.size() == 1) { // one level only
        Data& d = datas_[0];
        d.svd.compute (d.reducedJ);
        HPP_DEBUG_SVDCHECK (d.svd);
        // TODO Eigen::JacobiSVD does a dynamic allocation here.
        dqSmall_ = d.svd.solve (- Eigen::RowBlockIndexes(d.activeRowsOfJ.m_rows).rview(d.error).eval());
        d.maxRank = std::max(d.maxRank, d.svd.rank());
        if (d.maxRank > 0)
          sigma_ = std::min(sigma_, d.svd.singularValues()[d.maxRank - 1]);
      } else {
        projector_.setIdentity();
        vector_t err;
        for (std::size_t i = 0; i < stacks_.size (); ++i) {
          const DifferentiableFunctionStack& f = stacks_[i];
          Data& d = datas_[i];

          // TODO: handle case where this is the first element of the stack and it
          // has no functions
          if (f.outputSize () == 0) continue;
          /// projector is of size numberDof
          bool first = (i == 0);
          bool last = (i == stacks_.size() - 1);
          err = - Eigen::RowBlockIndexes(d.activeRowsOfJ.m_rows).rview(d.error).eval();
          if (first) {
            // dq should be zero and projector should be identity
            d.svd.compute (d.reducedJ);
            HPP_DEBUG_SVDCHECK (d.svd);
            // TODO Eigen::JacobiSVD does a dynamic allocation here.
            dqSmall_ = d.svd.solve (err);
          } else {
            d.svd.compute (d.reducedJ * projector_);
            HPP_DEBUG_SVDCHECK (d.svd);
            // TODO Eigen::JacobiSVD does a dynamic allocation here.
            dqSmall_ += d.svd.solve (err - d.reducedJ * dqSmall_);
          }
          // Update sigma
          d.maxRank = std::max(d.maxRank, d.svd.rank());
          if (d.maxRank > 0)
            sigma_ = std::min(sigma_, d.svd.singularValues()[d.maxRank - 1]);

          if (last) break; // No need to compute projector for next step.
          if (!(d.reducedJ * dqSmall_ - err).isZero ()) break;
          /// compute projector for next step.
          projectorOnSpan <SVD_t> (d.svd, d.PK);
          projector_ -= d.PK;
        }
      }
      expandDqSmall();
    }

    void HierarchicalIterativeSolver::expandDqSmall () const
    {
      Eigen::MatrixBlockView<vector_t, Eigen::Dynamic, 1, false, true> (dq_, reduction_.nbIndexes(), reduction_.indexes()) = dqSmall_;
    }

    template HierarchicalIterativeSolver::Status HierarchicalIterativeSolver::solve (vectorOut_t arg, lineSearch::Backtracking   lineSearch) const;
    template HierarchicalIterativeSolver::Status HierarchicalIterativeSolver::solve (vectorOut_t arg, lineSearch::FixedSequence  lineSearch) const;
    template HierarchicalIterativeSolver::Status HierarchicalIterativeSolver::solve (vectorOut_t arg, lineSearch::ErrorNormBased lineSearch) const;
  } // namespace constraints
} // namespace hpp<|MERGE_RESOLUTION|>--- conflicted
+++ resolved
@@ -144,17 +144,10 @@
         computeActiveRowsOfJ (i);
 
         const DifferentiableFunctionStack& f = stacks_[i];
-<<<<<<< HEAD
-        dimension_ += f.outputSize();
+        dimension_ += datas_[i].activeRowsOfJ.m_nbRows;
         datas_[i].output = LiegroupElement (f.outputSpace ());
         datas_[i].rightHandSide = LiegroupElement (f.outputSpace ());
         datas_[i].rightHandSide.setNeutral ();
-=======
-        dimension_ += datas_[i].activeRowsOfJ.m_nbRows;
-        datas_[i].value        .resize(f.outputSize());
-        datas_[i].rightHandSide.resize(f.outputSize());
-        datas_[i].rightHandSide.setZero();
->>>>>>> dee1085c
 
         assert(derSize_ == f.inputDerivativeSize());
         datas_[i].jacobian.resize(f.outputDerivativeSize(), f.inputDerivativeSize());
@@ -187,7 +180,8 @@
       for (std::size_t i = 0; i < fs.size (); ++i) {
         bool_array_t adp = reduction_.rviewTranspose(fs[i]->activeDerivativeParameters().matrix()).eval();
         if (adp.any()) // If at least one element of adp is true
-          rows.push_back (BlockIndexes::BlockIndexType(row, fs[i]->outputDerivativeSize()));
+          rows.push_back (BlockIndexes::interval_t
+                          (row, fs[i]->outputDerivativeSize()));
         row += fs[i]->outputDerivativeSize();
       }
       d.activeRowsOfJ = Eigen::MatrixBlockIndexes<false,false> (rows, reduction_.m_cols);
@@ -272,11 +266,7 @@
         const Data& d = datas_[i];
         const size_type nRows = d.equalityIndexes.m_nbRows;
         vector_t::SegmentReturnType seg = rhs.segment(row, nRows);
-<<<<<<< HEAD
-        d.equalityIndexes.rview(d.rightHandSide.vector ()).writeTo(seg);
-=======
-        seg = d.equalityIndexes.rview(d.rightHandSide);
->>>>>>> dee1085c
+        seg = d.equalityIndexes.rview(d.rightHandSide.vector ());
         row += nRows;
       }
       assert (row == rhs.size());
