--- conflicted
+++ resolved
@@ -129,16 +129,10 @@
                 { segment_t (joint->rankInConfiguration(),
                              joint->configSize())}, // output conf
                 segments_t(), // input vel
-<<<<<<< HEAD
-                list_of(segment_t (joint->rankInVelocity     (),
-                                   joint->numberDof ())), // output vel
-                ComparisonTypes_t(joint->numberDof(), Equality),
-		std::vector<bool>(joint->numberDof(), true)),
-=======
                 { segment_t (joint->rankInVelocity     (),
                              joint->numberDof ())}, // output vel
-                ComparisonTypes_t(joint->numberDof(), Equality)),
->>>>>>> acf5b25a
+                ComparisonTypes_t(joint->numberDof(), Equality),
+                std::vector<bool>(joint->numberDof(), true)),
       jointName_ (joint->name ()),
       configSpace_ (joint->configurationSpace ())
     {
@@ -157,20 +151,12 @@
                  "partial " + joint->name()),
                 segments_t(), // input conf
                 segments_t(), // input vel
-<<<<<<< HEAD
-                list_of(segment_t (joint->rankInConfiguration(),
-                                   joint->configSize()-index)), // output conf
-                list_of(segment_t (joint->rankInVelocity     (),
-                                   joint->numberDof ()-index)), // output vel
-                ComparisonTypes_t(joint->numberDof()-index, Equality),
-		std::vector<bool>(joint->numberDof(), true)),
-=======
                 { segment_t (joint->rankInConfiguration(),
                              joint->configSize()-index) }, // output conf
                 { segment_t (joint->rankInVelocity     (),
                              joint->numberDof ()-index) }, // output vel
-                ComparisonTypes_t(joint->numberDof()-index, Equality)),
->>>>>>> acf5b25a
+                ComparisonTypes_t(joint->numberDof()-index, Equality),
+                std::vector<bool>(joint->numberDof(), true)),
       jointName_ ("partial_" + joint->name ()),
       joint_ (joint),
       configSpace_ (LiegroupSpace::Rn (joint->configSize () - index))
@@ -190,24 +176,14 @@
                  dev->name() + "_extraDof" + numToStr (index)),
                 segments_t(), // input conf
                 segments_t(), // input vel
-<<<<<<< HEAD
-                list_of(segment_t (dev->configSize () -
-                                   dev->extraConfigSpace().dimension() + index,
-                                   value.size())), // output conf
-                list_of(segment_t (dev->numberDof ()  -
-                                   dev->extraConfigSpace().dimension() + index,
-                                   value.size())), // output vel
-                ComparisonTypes_t(value.size(), Equality),
-		std::vector<bool>(value.size(), true)),
-=======
                 { segment_t (dev->configSize () -
                              dev->extraConfigSpace().dimension() + index,
                              value.size()) }, // output conf
                 { segment_t (dev->numberDof ()  -
                              dev->extraConfigSpace().dimension() + index,
                              value.size()) }, // output vel
-                ComparisonTypes_t(value.size(), Equality)),
->>>>>>> acf5b25a
+                ComparisonTypes_t(value.size(), Equality),
+                std::vector<bool>(value.size(), true)),
       jointName_ (dev->name() + "_extraDof" + numToStr (index)),
       joint_ (JointPtr_t ()), configSpace_ (LiegroupSpace::Rn (value.size ()))
     {
