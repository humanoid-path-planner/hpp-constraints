--- conflicted
+++ resolved
@@ -28,21 +28,6 @@
     namespace {
       typedef std::vector<se3::JointIndex> JointIndexVector;
 
-<<<<<<< HEAD
-      /*
-      JointIndexVector fromVelocityRank (const se3::Model& model)
-      {
-        JointIndexVector ret (model.nv, 0);
-        for (se3::JointIndex j = 1; j < model.joints.size(); ++j) {
-          const std::size_t i = model.joints[j].idx_v();
-          for (std::size_t k = 0; k < (std::size_t)model.joints[j].nv(); ++k) ret[i+k] = j;
-        }
-        return ret;
-      }
-      */
-
-=======
->>>>>>> d5a615f4
       struct FiniteDiffRobotOp
       {
         FiniteDiffRobotOp (const DevicePtr_t& r, const value_type& epsilon)
